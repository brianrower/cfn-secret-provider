import sys
import hashlib
import uuid
from cfn_secret_provider import SecretProvider
from secrets import handler


def test_defaults():
    request = Request('Create', 'abc')
    r = SecretProvider()
    r.set_request(request, {})
    assert r.is_valid_request()
    assert r.get('Length') == 30
    assert r.get('Alphabet') == r.request_schema['properties']['Alphabet']['default']
    assert not r.get('ReturnSecret')
    assert r.get('KeyAlias') == 'alias/aws/ssm'
    assert r.get('Description') == ''
    assert isinstance(r.get('NoEcho'), bool) and r.get('NoEcho')


def test_type_convert():
    request = Request('Create', 'abc')
    request['ResourceProperties']['Length'] = '62'
    request['ResourceProperties']['ReturnSecret'] = 'true'
    request['ResourceProperties']['RefreshOnUpdate'] = 'true'
    r = SecretProvider()
    r.set_request(request, {})
    assert r.is_valid_request()
    assert r.get('Length') == 62
    assert r.get('ReturnSecret')

    request['ResourceProperties']['Length'] = 'fouteboole62'
    r = SecretProvider()
    r.set_request(request, {})
    assert not r.is_valid_request()

    request['ResourceProperties']['Length'] = u'62'
    request['ResourceProperties']['ReturnSecret'] = u'true'
    r.set_request(request, {})
    assert r.is_valid_request()
    assert r.get('Length') == 62
    assert r.get('ReturnSecret')


def test_create():
    # create a test parameter
    name = '/test/1-parameter-%s' % uuid.uuid4()
    request = Request('Create', name)
    request['ResourceProperties']['ReturnSecret'] = True
    request['ResourceProperties']['Description'] = 'A beautiful secret'
    response = handler(request, {})
    assert response['Status'] == 'SUCCESS', response['Reason']
    assert 'PhysicalResourceId' in response
    physical_resource_id = response['PhysicalResourceId']
    assert isinstance(physical_resource_id, str)

    assert 'Data' in response
    assert 'Secret' in response['Data']
    assert 'Arn' in response['Data']
    assert 'Hash' in response['Data']
    assert 'Version' in response['Data']
    assert 'NoEcho' in response
    assert response['Data']['Arn'] == physical_resource_id
    assert response['Data']['Hash'] == hashlib.md5(response['Data']['Secret']).hexdigest()
    assert response['Data']['Version'] == 1
    assert response['NoEcho'] == True

    # update the key
    hash = response['Data']['Hash']
    request['RequestType'] = 'Update'
    request['ResourceProperties']['RefreshOnUpdate'] = True
    request['PhysicalResourceId'] = physical_resource_id
    response = handler(request, {})
    assert response['Status'] == 'SUCCESS', response['Reason']
    assert response['Data']['Arn'] == physical_resource_id
    assert response['Data']['Version'] == 2
    assert response['Data']['Hash'] != hash

    response = handler(request, {})
    # delete the parameters
    request = Request('Delete', name, physical_resource_id)
    response = handler(request, {})
    assert response['Status'] == 'SUCCESS', response['Reason']


def test_request_duplicate_create():
    # prrequest duplicate create
    name = '/test/2-parameter-%s' % uuid.uuid4()
    request = Request('Create', name)
    response = handler(request, {})
    assert response['Status'] == 'SUCCESS', response['Reason']
    physical_resource_id = response['PhysicalResourceId']

    request = Request('Create', name)
    response = handler(request, {})
    assert response['Status'] == 'FAILED', response['Reason']

    request = Request('Delete', name, physical_resource_id)
    response = handler(request, {})
    assert response['Status'] == 'SUCCESS', response['Reason']


def test_update_name():
    # update parameter name
    name = '/test/3-parameter-%s' % uuid.uuid4()
    request = Request('Create', name)
    response = handler(request, {})
    assert response['Status'] == 'SUCCESS', response['Reason']
    assert 'PhysicalResourceId' in response
    physical_resource_id = response['PhysicalResourceId']

    name_2 = '%s-2' % name
    request = Request('Update', name_2, physical_resource_id)
    request['ResourceProperties']['ReturnSecret'] = True
    response = handler(request, {})
    assert response['Status'] == 'SUCCESS', response['Reason']
    assert 'PhysicalResourceId' in response
    assert 'Data' in response and 'Secret' in response['Data']

    physical_resource_id_2 = response['PhysicalResourceId']
    assert physical_resource_id != physical_resource_id_2

    # delete the parameters
    request = Request('Delete', name, physical_resource_id)
    response = handler(request, {})
    assert response['Status'] == 'SUCCESS', response['Reason']

    request = Request('Delete', name, physical_resource_id_2)
    response = handler(request, {})
    assert response['Status'] == 'SUCCESS', response['Reason']


def test_update_secret():
    name = 'k%s' % uuid.uuid4()
    request = Request('Create', name)
    request['ResourceProperties']['ReturnSecret'] = True
    response = handler(request, {})
    assert response['Status'] == 'SUCCESS', response['Reason']
    assert 'PhysicalResourceId' in response
    physical_resource_id = response['PhysicalResourceId']
    secret_1 = response['Data']['Secret']
    secure_hash = response['Data']['Hash']
    assert secure_hash == hashlib.md5(secret_1).hexdigest()

    name_2 = 'k2%s' % name
    request = Request('Update', name_2, physical_resource_id)
    request['ResourceProperties']['RefreshOnUpdate'] = True
    request['ResourceProperties']['ReturnSecret'] = True
    response = handler(request, {})
    assert response['Status'] == 'SUCCESS', response['Reason']
    secure_hash_2 = response['Data']['Hash']

    physical_resource_id_2 = response['PhysicalResourceId']
    assert physical_resource_id != physical_resource_id_2

    secret_2 = response['Data']['Secret']
    assert secret_1 != secret_2

    assert secure_hash != secure_hash_2

    # delete secrets
    request = Request('Delete', name, physical_resource_id)
    response = handler(request, {})
    assert response['Status'] == 'SUCCESS', response['Reason']

    request = Request('Delete', name, physical_resource_id_2)
    response = handler(request, {})
    assert response['Status'] == 'SUCCESS', response['Reason']


def test_request_duplicate_through_update():
    # update parameter name
    name = '/test/4-parameter-%s' % uuid.uuid4()
    request = Request('Create', name)
    response = handler(request, {})
    assert response['Status'] == 'SUCCESS', response['Reason']
    physical_resource_id = response['PhysicalResourceId']

    name_2 = '%s-2' % name
    request = Request('Create', name_2)
    response = handler(request, {})
    assert response['Status'] == 'SUCCESS', response['Reason']
    assert 'PhysicalResourceId' in response
    physical_resource_id_2 = response['PhysicalResourceId']

    request = Request('Update', name, physical_resource_id_2)
    response = handler(request, {})
    assert response['Status'] == 'FAILED', response['Reason']

    # delete the parameters
    request = Request('Delete', name, physical_resource_id)
    response = handler(request, {})
    assert response['Status'] == 'SUCCESS', response['Reason']

    request = Request('Delete', name, physical_resource_id_2)
    response = handler(request, {})
    assert response['Status'] == 'SUCCESS', response['Reason']


def test_create_no_return_secret():
    # create a test parameter
    name = '/test/5-parameter-%s' % uuid.uuid4()
    request = Request('Create', name)
    request['ResourceProperties']['ReturnSecret'] = False
    request['ResourceProperties']['NoEcho'] = False
    response = handler(request, {})
    assert response['Status'] == 'SUCCESS', response['Reason']
    assert 'PhysicalResourceId' in response
    physical_resource_id = response['PhysicalResourceId']

    assert 'Data' in response
    assert 'Secret' not in response['Data']
    assert 'Arn' in response['Data']
    assert 'NoEcho' in response and response['NoEcho'] == False
    assert response['Data']['Arn'] == physical_resource_id

    # delete the parameters
    request = Request('Delete', name, physical_resource_id)
    response = handler(request, {})
    assert response['Status'] == 'SUCCESS', response['Reason']


<<<<<<< HEAD
def test_no_echo():
    # create a test parameter
    name = '/test/parameter-%s' % uuid.uuid4()
    request = Request('Create', name)
    request['ResourceProperties']['ReturnSecret'] = True
    response = handler(request, {})
    assert response['Status'] == 'SUCCESS', response['Reason']
    assert 'NoEcho' in response
    assert response['NoEcho'] == True
    physical_resource_id = response['PhysicalResourceId']
    request['PhysicalResourceId'] = physical_resource_id
    request['ResourceProperties']['NoEcho'] = False
    request['RequestType'] = 'Update'
    response = handler(request, {})
    assert response['Status'] == 'SUCCESS', response['Reason']
    assert 'NoEcho' in response
    assert response['NoEcho'] == False

    request['RequestType'] = 'Delete'
=======
def test_create_with_content():
    # create a test parameter with content value set
    name = '/test/6-parameter-%s' % uuid.uuid4()
    secretContent = 'Don\'t read my secret'
    request = Request('Create', name)
    request['ResourceProperties']['ReturnSecret'] = True
    request['ResourceProperties']['Description'] = 'A custom secret'
    request['ResourceProperties']['Content'] = secretContent
    response = handler(request, {})
    assert response['Status'] == 'SUCCESS', response['Reason']
    assert 'PhysicalResourceId' in response
    physical_resource_id = response['PhysicalResourceId']
    assert isinstance(physical_resource_id, str)

    assert 'Data' in response
    assert 'Secret' in response['Data']
    assert 'Arn' in response['Data']
    assert 'Hash' in response['Data']
    assert 'Version' in response['Data']
    assert response['Data']['Arn'] == physical_resource_id
    assert response['Data']['Hash'] == hashlib.md5(response['Data']['Secret']).hexdigest()
    assert response['Data']['Secret'] == secretContent
    assert response['Data']['Version'] == 1

    response = handler(request, {})
    # delete the parameters
    request = Request('Delete', name, physical_resource_id)
>>>>>>> 5b91172d
    response = handler(request, {})
    assert response['Status'] == 'SUCCESS', response['Reason']


class Request(dict):

    def __init__(self, request_type, name, physical_resource_id=None):
        self.update({
            'RequestType': request_type,
            'ResponseURL': 'https://httpbin.org/put',
            'StackId': 'arn:aws:cloudformation:us-west-2:EXAMPLE/stack-name/guid',
            'RequestId': 'request-%s' % uuid.uuid4(),
            'ResourceType': 'Custom::Secret',
            'LogicalResourceId': 'MySecret',
            'ResourceProperties': {
                'Name': name
            }})
        self['PhysicalResourceId'] = physical_resource_id if physical_resource_id is not None else str(uuid.uuid4())<|MERGE_RESOLUTION|>--- conflicted
+++ resolved
@@ -220,7 +220,6 @@
     assert response['Status'] == 'SUCCESS', response['Reason']
 
 
-<<<<<<< HEAD
 def test_no_echo():
     # create a test parameter
     name = '/test/parameter-%s' % uuid.uuid4()
@@ -231,6 +230,8 @@
     assert 'NoEcho' in response
     assert response['NoEcho'] == True
     physical_resource_id = response['PhysicalResourceId']
+
+    #update NoEcho
     request['PhysicalResourceId'] = physical_resource_id
     request['ResourceProperties']['NoEcho'] = False
     request['RequestType'] = 'Update'
@@ -239,8 +240,13 @@
     assert 'NoEcho' in response
     assert response['NoEcho'] == False
 
+    # delete NoEcho parameter
     request['RequestType'] = 'Delete'
-=======
+    request = Request('Delete', name, physical_resource_id)
+    response = handler(request, {})
+    assert response['Status'] == 'SUCCESS', response['Reason']
+
+
 def test_create_with_content():
     # create a test parameter with content value set
     name = '/test/6-parameter-%s' % uuid.uuid4()
@@ -265,10 +271,8 @@
     assert response['Data']['Secret'] == secretContent
     assert response['Data']['Version'] == 1
 
-    response = handler(request, {})
-    # delete the parameters
-    request = Request('Delete', name, physical_resource_id)
->>>>>>> 5b91172d
+    # delete the parameters
+    request = Request('Delete', name, physical_resource_id)
     response = handler(request, {})
     assert response['Status'] == 'SUCCESS', response['Reason']
 
